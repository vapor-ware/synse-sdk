--- conflicted
+++ resolved
@@ -42,8 +42,14 @@
       - run:
           name: "Test"
           command: |
-<<<<<<< HEAD
             go test -v ./sdk 2>&1 | go-junit-report > /tmp/gotest/report.xml
+
+      - run:
+          name: "Build Examples"
+          command: |
+            cd examples/simple_plugin ; go build -v ; cd ../..
+            cd examples/multi_device_plugin ; go build -v ; cd ../..
+            cd examples/c_plugin ; go build -v ; cd ../..
 
       - save_cache:
           when: on_success
@@ -52,14 +58,4 @@
             - vendor/
 
       - store_test_results:
-          path: /tmp/gotest
-=======
-            go test -v ./sdk
-
-      - run:
-          name: "Build Examples"
-          command: |
-            cd examples/simple_plugin ; go build -v ; cd ../..
-            cd examples/multi_device_plugin ; go build -v ; cd ../..
-            cd examples/c_plugin ; go build -v ; cd ../..
->>>>>>> 4ef26b0a
+          path: /tmp/gotest