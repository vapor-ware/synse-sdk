--- conflicted
+++ resolved
@@ -52,9 +52,7 @@
             cd examples/simple_plugin ; go build -v ; cd ../..
             cd examples/multi_device_plugin ; go build -v ; cd ../..
             cd examples/c_plugin ; go build -v ; cd ../..
-<<<<<<< HEAD
             cd examples/auto_enumerate ; go build -v ; cd ../..
-=======
 
       - save_cache:
           when: on_success
@@ -63,5 +61,4 @@
             - vendor/
 
       - store_test_results:
-          path: /tmp/gotest
->>>>>>> e7c47490
+          path: /tmp/gotest